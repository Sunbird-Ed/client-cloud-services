--- conflicted
+++ resolved
@@ -1,10 +1,6 @@
 {
   "name": "client-cloud-services",
-<<<<<<< HEAD
   "version": "3.0.2",
-=======
-  "version": "3.0.1",
->>>>>>> 61b13d4b
   "description": "Sunbird Client Services - To access cloud services",
   "main": "dist/bundle.js",
   "module": "dist/bundle.js",
